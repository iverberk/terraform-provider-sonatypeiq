/*
 * Copyright (c) 2019-present Sonatype, Inc.
 *
 * Licensed under the Apache License, Version 2.0 (the "License");
 * you may not use this file except in compliance with the License.
 * You may obtain a copy of the License at
 *
 *      http://www.apache.org/licenses/LICENSE-2.0
 *
 * Unless required by applicable law or agreed to in writing, software
 * distributed under the License is distributed on an "AS IS" BASIS,
 * WITHOUT WARRANTIES OR CONDITIONS OF ANY KIND, either express or implied.
 * See the License for the specific language governing permissions and
 * limitations under the License.
 */

package provider

import (
	"context"
	"fmt"
	"io"
	"time"

	"github.com/hashicorp/terraform-plugin-framework/resource"
	"github.com/hashicorp/terraform-plugin-framework/resource/schema"
	"github.com/hashicorp/terraform-plugin-framework/types"
	"github.com/hashicorp/terraform-plugin-log/tflog"

	sonatypeiq "github.com/sonatype-nexus-community/nexus-iq-api-client-go"
)

type organizationModelResouce struct {
	ID                    types.String `tfsdk:"id"`
	Name                  types.String `tfsdk:"name"`
	ParentOrganiziationId types.String `tfsdk:"parent_organization_id"`
<<<<<<< HEAD
	Tags                  []tagModel   `tfsdk:"tags"`
	LastUpdated           types.String `tfsdk:"last_updated"`
=======
	// Tags                  types.List   `tfsdk:"tags"`
	LastUpdated types.String `tfsdk:"last_updated"`
>>>>>>> d31f1608
}

// organizationResource is the resource implementation.
type organizationResource struct {
	baseResource
}

// NewOrganizationResource is a helper function to simplify the provider implementation.
func NewOrganizationResource() resource.Resource {
	return &organizationResource{}
}

// Metadata returns the resource type name.
func (r *organizationResource) Metadata(_ context.Context, req resource.MetadataRequest, resp *resource.MetadataResponse) {
	resp.TypeName = req.ProviderTypeName + "_organization"
}

// var tagSchemaObjectAttributes = map[string]schema.Attribute{
// 	"id": schema.StringAttribute{
// 		Computed: true,
// 	},
// 	"name": schema.StringAttribute{
// 		Required: true,
// 	},
// 	"description": schema.StringAttribute{
// 		Required: true,
// 	},
// 	"color": schema.StringAttribute{
// 		Required: true,
// 	},
// }

// var tagObjectMemberTypes = map[string]attr.Type{
// 	"id":          types.StringType,
// 	"name":        types.StringType,
// 	"description": types.StringType,
// 	"color":       types.StringType,
// }

// Schema defines the schema for the resource.
func (r *organizationResource) Schema(_ context.Context, _ resource.SchemaRequest, resp *resource.SchemaResponse) {
	resp.Schema = schema.Schema{
		Description: "Use this resource to manage Organizations",
		Attributes: map[string]schema.Attribute{
			"id": schema.StringAttribute{
				Description: "Internal ID of the Organization",
				Computed:    true,
				Optional:    true,
			},
			"name": schema.StringAttribute{
				Description: "Name of the Organization",
				Computed:    true,
				Optional:    true,
			},
			"parent_organization_id": schema.StringAttribute{
				Description: "Internal ID of the Parent Organization if this Organization has a Parent Organization",
				Computed:    true,
				Optional:    true,
			},
<<<<<<< HEAD
			"tags": schema.ListNestedAttribute{
				Description: "List of Tags associated to this Organization",
				Computed:    true,
				// Default:     listdefault.StaticValue(types.ListNull(types.ObjectType{})),
				Optional: true,
				NestedObject: schema.NestedAttributeObject{
					Attributes: map[string]schema.Attribute{
						"id": schema.StringAttribute{
							Description: "Internal ID of the Tag",
							Computed:    true,
						},
						"name": schema.StringAttribute{
							Description: "Name of the Tag",
							Computed:    true,
						},
						"description": schema.StringAttribute{
							Description: "Description of the Tag",
							Computed:    true,
						},
						"color": schema.StringAttribute{
							Description: "Color of the Tag",
							Computed:    true,
						},
					},
				},
			},
=======
			// "tags": schema.ListNestedAttribute{
			// 	Optional: true,
			// 	NestedObject: schema.NestedAttributeObject{
			// 		Attributes: tagSchemaObjectAttributes,
			// 	},
			// },
>>>>>>> d31f1608
			"last_updated": schema.StringAttribute{
				Computed: true,
			},
		},
	}
}

// Create creates the resource and sets the initial Terraform state.
func (r *organizationResource) Create(ctx context.Context, req resource.CreateRequest, resp *resource.CreateResponse) {
	// Retrieve values from plan
	var plan organizationModelResouce
	diags := req.Plan.Get(ctx, &plan)
	resp.Diagnostics.Append(diags...)
	if resp.Diagnostics.HasError() {
		print("*** ERRORS ***")
		return
	}

	tflog.Debug(ctx, "Preparing to create Organization", map[string]interface{}{"orgConfig": fmt.Sprintf("%+v", plan)})

	// Call API to create Organization
	ctx = context.WithValue(
		ctx,
		sonatypeiq.ContextBasicAuth,
		r.auth,
	)

	organization_request := r.client.OrganizationsAPI.AddOrganization(ctx)
	orgDto := sonatypeiq.ApiOrganizationDTO{
		Name:                 plan.Name.ValueStringPointer(),
		ParentOrganizationId: plan.ParentOrganiziationId.ValueStringPointer(),
	}

	// if !plan.Tags.IsNull() && !plan.Tags.IsUnknown() && len(plan.Tags.Elements()) > 0 {
	// 	tflog.Debug(ctx, "Adding Tag to Organization Create Request...")

	// 	tags := make([]tagModel, len(plan.Tags.Elements()))

	// 	for _, tag := range tags {
	// 		orgDto.Tags = append(orgDto.Tags, sonatypeiq.ApiTagDTO{
	// 			Id:          tag.ID.ValueStringPointer(),
	// 			Name:        tag.Name.ValueStringPointer(),
	// 			Description: tag.Description.ValueStringPointer(),
	// 			Color:       tag.Color.ValueStringPointer(),
	// 		})
	// 	}
	// }

	organization_request = organization_request.ApiOrganizationDTO(orgDto)

	organization, api_response, err := organization_request.Execute()

	// Call API
	if err != nil {
		error_body, _ := io.ReadAll(api_response.Body)
		resp.Diagnostics.AddError(
			"Error creating Organization",
			"Could not create Organization, unexpected error: "+api_response.Status+": "+string(error_body),
		)
		return
	}

	// Map response body to schema and populate Computed attribute values
	plan.ID = types.StringValue(*organization.Id)
	plan.Name = types.StringValue(*organization.Name)
	plan.ParentOrganiziationId = types.StringValue(*organization.ParentOrganizationId)
	plan.Tags = []tagModel{}
	for _, tagDto := range organization.Tags {
		plan.Tags = append(plan.Tags, tagModel{
			ID:          types.StringValue(*tagDto.Id),
			Name:        types.StringValue(*tagDto.Name),
			Description: types.StringValue(*tagDto.Description),
			Color:       types.StringValue(*tagDto.Color),
		})
	}
	plan.LastUpdated = types.StringValue(time.Now().Format(time.RFC850))

	// Finally, set the state
	tflog.Debug(ctx, "Storing certificate request info into the state")
	resp.Diagnostics.Append(resp.State.Set(ctx, plan)...)
}

// Read refreshes the Terraform state with the latest data.
func (r *organizationResource) Read(ctx context.Context, req resource.ReadRequest, resp *resource.ReadResponse) {
	var state organizationModelResouce

	resp.Diagnostics.Append(req.State.Get(ctx, &state)...)

	if resp.Diagnostics.HasError() {
		return
	}

	ctx = context.WithValue(
		ctx,
		sonatypeiq.ContextBasicAuth,
		r.auth,
	)

	// Get refreshed Organization from IQ
	organization, _, err := r.client.OrganizationsAPI.GetOrganization(ctx, state.ID.ValueString()).Execute()

	if err != nil {
		resp.Diagnostics.AddError(
			"Error Reading IQ Organization",
			"Could not read Organization with ID "+state.ID.ValueString()+": "+err.Error(),
		)
		return
	}

	// Overwrite items with refreshed state
	state.ID = types.StringValue(*organization.Id)
	state.Name = types.StringValue(*organization.Name)
	state.ParentOrganiziationId = types.StringValue(*organization.ParentOrganizationId)

	// if len(organization.Tags) > 0 {
	// 	tflog.Debug(ctx, "Adding Tag to Organization Read response...")

	// 	tags := []attr.Value{}

	// 	for _, tag := range organization.Tags {
	// 		tag := map[string]attr.Value{
	// 			"id":          types.StringValue(tag.GetId()),
	// 			"name":        types.StringValue(tag.GetName()),
	// 			"description": types.StringValue(tag.GetDescription()),
	// 			"color":       types.StringValue(tag.GetColor()),
	// 		}

	// 		tagObj, _ := types.ObjectValue(tagObjectMemberTypes, tag)
	// 		tags = append(tags, tagObj)
	// 	}

	// 	state.Tags, _ = types.ListValue(types.ObjectType{AttrTypes: tagObjectMemberTypes}, tags)
	// }

	// Set refreshed state
	resp.Diagnostics.Append(resp.State.Set(ctx, &state)...)
	if resp.Diagnostics.HasError() {
		return
	}
}

// Update updates the resource and sets the updated Terraform state on success.
func (r *organizationResource) Update(ctx context.Context, req resource.UpdateRequest, resp *resource.UpdateResponse) {
	// No Update API
}

// Delete deletes the resource and removes the Terraform state on success.
func (r *organizationResource) Delete(ctx context.Context, req resource.DeleteRequest, resp *resource.DeleteResponse) {
	// No Delete API
}<|MERGE_RESOLUTION|>--- conflicted
+++ resolved
@@ -34,13 +34,8 @@
 	ID                    types.String `tfsdk:"id"`
 	Name                  types.String `tfsdk:"name"`
 	ParentOrganiziationId types.String `tfsdk:"parent_organization_id"`
-<<<<<<< HEAD
-	Tags                  []tagModel   `tfsdk:"tags"`
-	LastUpdated           types.String `tfsdk:"last_updated"`
-=======
 	// Tags                  types.List   `tfsdk:"tags"`
 	LastUpdated types.String `tfsdk:"last_updated"`
->>>>>>> d31f1608
 }
 
 // organizationResource is the resource implementation.
@@ -100,41 +95,12 @@
 				Computed:    true,
 				Optional:    true,
 			},
-<<<<<<< HEAD
-			"tags": schema.ListNestedAttribute{
-				Description: "List of Tags associated to this Organization",
-				Computed:    true,
-				// Default:     listdefault.StaticValue(types.ListNull(types.ObjectType{})),
-				Optional: true,
-				NestedObject: schema.NestedAttributeObject{
-					Attributes: map[string]schema.Attribute{
-						"id": schema.StringAttribute{
-							Description: "Internal ID of the Tag",
-							Computed:    true,
-						},
-						"name": schema.StringAttribute{
-							Description: "Name of the Tag",
-							Computed:    true,
-						},
-						"description": schema.StringAttribute{
-							Description: "Description of the Tag",
-							Computed:    true,
-						},
-						"color": schema.StringAttribute{
-							Description: "Color of the Tag",
-							Computed:    true,
-						},
-					},
-				},
-			},
-=======
 			// "tags": schema.ListNestedAttribute{
 			// 	Optional: true,
 			// 	NestedObject: schema.NestedAttributeObject{
 			// 		Attributes: tagSchemaObjectAttributes,
 			// 	},
 			// },
->>>>>>> d31f1608
 			"last_updated": schema.StringAttribute{
 				Computed: true,
 			},
@@ -201,15 +167,15 @@
 	plan.ID = types.StringValue(*organization.Id)
 	plan.Name = types.StringValue(*organization.Name)
 	plan.ParentOrganiziationId = types.StringValue(*organization.ParentOrganizationId)
-	plan.Tags = []tagModel{}
-	for _, tagDto := range organization.Tags {
-		plan.Tags = append(plan.Tags, tagModel{
-			ID:          types.StringValue(*tagDto.Id),
-			Name:        types.StringValue(*tagDto.Name),
-			Description: types.StringValue(*tagDto.Description),
-			Color:       types.StringValue(*tagDto.Color),
-		})
-	}
+	// plan.Tags = []tagModel{}
+	// for _, tagDto := range organization.Tags {
+	// 	plan.Tags = append(plan.Tags, tagModel{
+	// 		ID:          types.StringValue(*tagDto.Id),
+	// 		Name:        types.StringValue(*tagDto.Name),
+	// 		Description: types.StringValue(*tagDto.Description),
+	// 		Color:       types.StringValue(*tagDto.Color),
+	// 	})
+	// }
 	plan.LastUpdated = types.StringValue(time.Now().Format(time.RFC850))
 
 	// Finally, set the state
